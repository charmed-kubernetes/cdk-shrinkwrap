--- conflicted
+++ resolved
@@ -127,7 +127,7 @@
 
     def bundle_download(self):
         bundle, channel = self.args.bundle, self.args.channel
-        self._downloader(bundle, Path(".bundle") / "bundle.yaml", channel)
+        return self._downloader(bundle, Path(".bundle") / "bundle.yaml", channel)
 
     def app_download(self, appname: str, app: dict):
         charm, channel = app["charm"], app.get("channel")
@@ -145,11 +145,10 @@
         target = target.parent
         target.mkdir(parents=True, exist_ok=True)
         if ch:
-            self._charmhub_downloader(name, target, channel=channel)
+            return self._charmhub_downloader(name, target, channel=channel)
         else:
-            self._charmstore_downloader(name, target)
-
-<<<<<<< HEAD
+            return self._charmstore_downloader(name, target)
+
     @staticmethod
     def _charmhub_refresh(name, channel, architecture):
         channel = channel or "stable"
@@ -168,38 +167,20 @@
         resp = requests.post("https://api.charmhub.io/v2/charms/refresh", json=data)
         return resp.json()
 
-    def _charmhub_downloader(self, name, resource, channel=None, arch=None):
-        _, rsc_target = self.to_args(self.path / name, channel, arch)
-        with status(f'    Downloading "{resource}" from charm hub'):
-            refreshed = self._charmhub_refresh(resource, channel, arch)
+    def _charmhub_downloader(self, name, target, channel=None, arch=None):
+        with status(f'Downloading "{name}" from charm hub'):
+            _, rsc_target = self.to_args(target, channel, arch)
+            refreshed = self._charmhub_refresh(name, channel, arch)
             url = refreshed["results"][0]["charm"]["download"]["url"]
             resp = requests.get(url)
             return zipfile.ZipFile(BytesIO(resp.content)).extractall(rsc_target)
-=======
-    def _charmhub_downloader(self, name, target, channel=None, arch=None):
-        with status(f'Downloading "{name}" from charm hub'):
-            download_args, _ = self.to_args(target, channel, arch)
-            check_output(
-                shlx(f"juju download {name}{download_args} --filepath /tmp/archive.zip"),
-                stderr=STDOUT,
-            )
-        check_call(shlx(f"unzip -qq /tmp/archive.zip -d {target}"))
-        check_call(shlx("rm /tmp/archive.zip"))
->>>>>>> 37aa836a
 
     def _charmstore_downloader(self, name, target):
         with status(f'Downloading "{name}" from charm store'):
+            _, rsc_target = self.to_args(target)
             charmstore_url = "https://api.jujucharms.com/charmstore/v5"
-<<<<<<< HEAD
-            resp = requests.get(f"{charmstore_url}/{resource}/archive")
-            rsc_target = self.path / name
-            rsc_target.mkdir(parents=True, exist_ok=True)
+            resp = requests.get(f"{charmstore_url}/{name}/archive")
             return zipfile.ZipFile(BytesIO(resp.content)).extractall(rsc_target)
-=======
-            check_call(shlx(f"wget --quiet {charmstore_url}/{name}/archive -O /tmp/archive.zip"))
-            check_call(shlx(f"unzip -qq /tmp/archive.zip -d {target}"))
-            check_call(shlx("rm /tmp/archive.zip"))
->>>>>>> 37aa836a
 
 
 class OverlayDownloader(Downloader):
