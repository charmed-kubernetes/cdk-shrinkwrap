--- conflicted
+++ resolved
@@ -9,9 +9,7 @@
 
 @pytest.fixture()
 def mock_overlay_list():
-    with mock.patch(
-        "shrinkwrap.OverlayDownloader.list", new_callable=mock.PropertyMock
-    ) as ol:
+    with mock.patch("shrinkwrap.OverlayDownloader.list", new_callable=mock.PropertyMock) as ol:
         ol.return_value = {"test-overlay.yaml": "file:///"}
         yield ol
 
@@ -29,26 +27,17 @@
 
 
 @mock.patch("shrinkwrap.requests.get")
-<<<<<<< HEAD
 @mock.patch("shrinkwrap.zipfile.ZipFile")
 def test_charmhub_downloader(mock_zipfile, mock_get, tmp_dir):
-=======
-@mock.patch("shrinkwrap.requests.post")
-@mock.patch("shrinkwrap.zipfile.ZipFile")
-def test_charmhub_downloader(mock_zipfile, mock_post, mock_get, tmp_dir):
->>>>>>> 03db1bc6
     args = mock.MagicMock()
     args.bundle = "ch:kubernetes-unit-test"
     args.channel = None
     args.overlay = []
 
-<<<<<<< HEAD
     def mock_get_response(url, **_kwargs):
         response = mock.MagicMock()
         if "info" in url:
-            response.json.return_value = {
-                "default-release": {"revision": {"download": {"url": bundle_mock_url}}}
-            }
+            response.json.return_value = {"default-release": {"revision": {"download": {"url": bundle_mock_url}}}}
         elif bundle_mock_url == url:
             response.content = b"bytes-values"
         return response
@@ -56,44 +45,18 @@
     bundle_mock_url = mock.MagicMock()
     mock_downloaded = mock_zipfile.return_value.extractall.return_value
     mock_get.side_effect = mock_get_response
-=======
-    bundle_mock_url = mock.MagicMock()
-    mock_post.return_value.json.return_value = {"results": [{"charm": {"download": {"url": bundle_mock_url}}}]}
-    mock_downloaded = mock_zipfile.return_value.extractall.return_value
-    mock_get.return_value.content = b"bytes-values"
->>>>>>> 03db1bc6
 
     downloader = BundleDownloader(tmp_dir, args)
     result = downloader.bundle_download()
     assert result is mock_downloaded
-<<<<<<< HEAD
     expected_gets = [
         mock.call(
             "https://api.charmhub.io/v2/charms/info/kubernetes-unit-test",
-            params=dict(
-                channel=args.channel, fields="default-release.revision.download.url"
-            ),
+            params=dict(channel=args.channel, fields="default-release.revision.download.url"),
         ),
         mock.call(bundle_mock_url),
     ]
     mock_get.assert_has_calls(expected_gets)
-=======
-    mock_post.assert_called_once_with(
-        "https://api.charmhub.io/v2/charms/refresh",
-        json={
-            "context": [],
-            "actions": [
-                {
-                    "name": "kubernetes-unit-test",
-                    "base": {"name": "ubuntu", "architecture": "amd64", "channel": "stable"},
-                    "action": "install",
-                    "instance-key": "shrinkwrap",
-                }
-            ],
-        },
-    )
-    mock_get.assert_called_once_with(bundle_mock_url)
->>>>>>> 03db1bc6
     mock_zipfile.assert_called_once()
     assert isinstance(mock_zipfile.call_args.args[0], BytesIO)
 
@@ -111,13 +74,7 @@
     downloader = BundleDownloader(tmp_dir, args)
     result = downloader.bundle_download()
     assert result is mock_downloaded
-<<<<<<< HEAD
-    mock_get.assert_called_once_with(
-        "https://api.jujucharms.com/charmstore/v5/kubernetes-unit-test/archive"
-    )
-=======
     mock_get.assert_called_once_with("https://api.jujucharms.com/charmstore/v5/kubernetes-unit-test/archive")
->>>>>>> 03db1bc6
     mock_zipfile.assert_called_once()
     assert isinstance(mock_zipfile.call_args.args[0], BytesIO)
 
@@ -131,30 +88,19 @@
     downloader = BundleDownloader(tmp_dir, args)
     assert downloader.bundle_path == charms_path / ".bundle"
 
+    assert downloader.app_download("etcd", {"charm": "etcd", "channel": "latest/edge"}) == "etcd"
     assert (
-        downloader.app_download("etcd", {"charm": "etcd", "channel": "latest/edge"})
-        == "etcd"
-    )
-    assert (
-        downloader.app_download(
-            "containerd", {"charm": "cs:~containers/containerd-160"}
-        )
+        downloader.app_download("containerd", {"charm": "cs:~containers/containerd-160"})
         == "cs:~containers/containerd-160"
     )
-    mock_ch_downloader.assert_called_once_with(
-        "etcd", charms_path / "etcd", channel="latest/edge"
-    )
-    mock_cs_downloader.assert_called_once_with(
-        "~containers/containerd-160", charms_path / "containerd", channel=None
-    )
+    mock_ch_downloader.assert_called_once_with("etcd", charms_path / "etcd", channel="latest/edge")
+    mock_cs_downloader.assert_called_once_with("~containers/containerd-160", charms_path / "containerd", channel=None)
 
     mock_ch_downloader.reset_mock()
     mock_cs_downloader.reset_mock()
     downloader.bundle_download()
     mock_ch_downloader.assert_not_called()
-    mock_cs_downloader.assert_called_once_with(
-        "kubernetes-unit-test", downloader.bundle_path, channel=args.channel
-    )
+    mock_cs_downloader.assert_called_once_with("kubernetes-unit-test", downloader.bundle_path, channel=args.channel)
 
 
 def test_bundle_downloader_properties(tmp_dir, mock_overlay_list):
