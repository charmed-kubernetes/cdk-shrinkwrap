--- conflicted
+++ resolved
@@ -74,13 +74,8 @@
         params={"channel": "stable"},
     )
 
-<<<<<<< HEAD
     target = downloader.mark_download("etcd", "cs:etcd", resources[0])
-    assert target == Path(tmp_dir) / "resources" / "etcd" / "snapshot" / "snapshot.tar.gz"
-=======
-    target = downloader.mark_download("etcd", "cs:etcd", "snapshot", 0, "snapshot.tar.gz")
     assert target == Path(tmpdir) / "resources" / "etcd" / "snapshot" / "snapshot.tar.gz"
->>>>>>> a5ba085a
     assert not target.parent.exists()
 
     downloader.download()
